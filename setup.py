--- conflicted
+++ resolved
@@ -45,14 +45,11 @@
         'Flask-WTF>=0.14.2,<1',
         'Flask-JWT-Extended>=3.18,<4',
         'python-dateutil>=2.3,<3',
-<<<<<<< HEAD
         'flask-marshmallow==0.9.0',
         'marshmallow==2.18.0',
         'marshmallow-sqlalchemy==0.15.0',
         'prison==0.1.0'
-=======
-        'PyJWT>=1.7.1',
->>>>>>> 3931bc2f
+        'PyJWT>=1.7.1'
     ],
     tests_require=[
         'nose>=1.0',
