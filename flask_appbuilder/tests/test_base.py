--- conflicted
+++ resolved
@@ -7,13 +7,9 @@
 import logging
 from nose.tools import eq_, ok_
 from flask import redirect, request, session
-<<<<<<< HEAD
-from flask_appbuilder import SQLA
-=======
 import jinja2
 
 from flask_appbuilder import Model, SQLA
->>>>>>> 3931bc2f
 from flask_appbuilder.models.sqla.filters import FilterStartsWith, FilterEqual
 from flask_appbuilder.views import MasterDetailView, CompactCRUDMixin
 from flask_appbuilder.charts.views import (ChartView, TimeChartView,
